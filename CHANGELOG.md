# Hasura GraphQL Engine Changelog

## `v1.2.0` (in beta)

### New features :tada:

- Introducing Actions: https://docs.hasura.io/1.0/graphql/manual/actions/index.html
- Downgrade command: https://hasura.io/docs/1.0/graphql/manual/deployment/downgrading.html#downgrading-hasura-graphql-engine

- console: add multi select in browse rows to allow bulk delete (close #1739) (#3735)

  Adds a checkbox to each row on Browse Rows view that allows selecting one or more rows from the table and bulk delete them.

- console: allow setting check constraints during table create (#3881)

  Adds a component that allows adding check constraints while creating a new table in the same way as it can be done on the `Modify` view.

- console: add dropdown for enum fields in insert/edit rows page (close #3748) (#3810)

  If a table has a field referencing an enum table via a foreign key, then there will be a select dropdown with all possible enum values for that field on `Insert Row` and `Edit Row` views.
  
- console: generate unique exported metadata filenames (close #1772) (#4106)

  Exporting metadata from the console will now generate metadata files of the form `hasura_metadata_<timestamp>.json`.  
  
### Other changes

<<<<<<< HEAD
- cli(migrations-docker): add support for v2 config (close #3969)
=======
- fix deploy script to upload github release assets
- cli: fix parse error returned on console api (close #4126)
>>>>>>> 94b3550d
- console and cli-ext: fix parsing of wrapped types in SDL
- cli: fix typo in cli example for squash (fix #4047) (#4049)
- console: fix run_sql migration modal messaging (close #4020) (#4060)
- docs: add note on pg versions for actions (#4034)
- console: update actions intro image (#4042)
- console: hide starter kit button if a framework has no starter kit (#4023)
- docs: avoid redirect, update title tag suffix (#4030)
- More robust forking, exception safety. Closes #3768 (#3860)
- tag release v1.2.0-beta.2 (#4028)
- docs: correct version info for config v2 section (close #4019) (#4026)
- console: add TypeScript setup (#3902)
- cli: add version flag in update-cli command (#3996)
- cli(migrations-img): add env to skip update prompts (fix #3964) (#3968)
- Don't update catalog version if using --dryRun (#3970)
- cli, server: use prerelease tag as channel for console assets cdn (#3975)
- docs: fix broken link (#4005)
- docs: update connecting actions page title (#4008)
- update actions docs (#4007)
- fix syntax error in codeowners file (#4006)
- cli: fix flags in actions, migrate and metadata cmd (fix #3982) (#3991)
- cli(actions): preserve action definition in metadata apply (fix #3988) (#3993)
- build: rename file to adhere to windows rules (close #4002) (#4003)
- translations(readme): add turkish (#3921)
- docs: add AuthGuardian JWT guide (#3958)
- revert auth heading changes in docs (#3992)
- add changelog file to the repo and update pr template (#3946)
- fix docs 404 (#3979)
- tag release v1.2.0-beta.1 (#3966)
- noop: replace subdomain links with subpath (#3869)
- docs: add reference to QualifiedTable to table args (#3880)
- update actions docs (#3953)
- cli: bug fixes related to actions (#3951)
- update docs (#3947)
- fix regression on tag release script (#3944)
- cli: misc fixes related to actions (#3942)
- rfc: check condition in update permissions (#3750)
- docs: add actions docs (#3907)
- cli: allow managing actions (#3859)
- Maintain downgrade commands in a text file, update when tagging (#3933)
- fix new release notification logic (#3930)
- Update Init.hs for newer tags (#3931)
- adds postgres password to docker-compose setup (fix #3894) (#3895)
- update manifests to v1.1.0 (#3913)
- docs: remove wip actions docs (#3909)
- docs: use install manifests from stable branch (#3906)
- console: add actions support (#3889)
- console: show pre-release update notifications with opt out option (#3888)
- translation(readme): add korean (#3818)
- allow custom mutations through actions (#3042)
- run default tests in test_server_upgrade (#3718)
- Add check expresion to update permissions (close #384) (#3804)
- cli: update installation instructions in the readme (fix #3875) (#3876)
- handle invalid keys in permission builder (close #3848) (#3863)
- fix casting citext column type (fix #2818) (#3861)
- Add downgrade command (close #1156) (#3760)
- persist mix files only when coverage is enabled (#3844)
- add meta descriptions to actions docs (#4082)
- `HASURA_GRAPHQL_EVENTS_FETCH_INTERVAL` changes semantics slightly: we only sleep for the interval
  when there were previously no events to process. Potential space leak fixed. (#3839)
- console: track runtime errors (#4083)
- auto-include `__typename` field in custom types' objects (fix #4063)
- squash some potential space leaks (#3937)
- docs: bump MarupSafe version (#4102)
- server: validate action webhook response to conform to action output type (fix #3977)
- server: preserve cookie headers from sync action webhook (close #4021)
- server: add 'ID' to default scalars in custom types (fix #4061)
- console: add design system base components (#3866)
- docs: add docs for redeliver_event API<|MERGE_RESOLUTION|>--- conflicted
+++ resolved
@@ -25,12 +25,9 @@
   
 ### Other changes
 
-<<<<<<< HEAD
 - cli(migrations-docker): add support for v2 config (close #3969)
-=======
 - fix deploy script to upload github release assets
 - cli: fix parse error returned on console api (close #4126)
->>>>>>> 94b3550d
 - console and cli-ext: fix parsing of wrapped types in SDL
 - cli: fix typo in cli example for squash (fix #4047) (#4049)
 - console: fix run_sql migration modal messaging (close #4020) (#4060)
